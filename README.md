--- conflicted
+++ resolved
@@ -1,26 +1,11 @@
-<<<<<<< HEAD
-=======
-# nova
-
->>>>>>> 37a5e309
 # VISON!!!
 --- 
 
-<<<<<<< HEAD
 # Nova
 
 Nova is an intelligent CLI tool that enhances project management and development workflows through AI-powered agents.
 It integrates seamlessly with your development process, providing automated assistance for project management,
 code development. All commands are wrapped inside an MCP Server.
-=======
-# nova-cli
-
-## Nova
-
-Nova is an intelligent CLI tool that enhances project management and development workflows through AI-powered agents.
-It integrates seamlessly with your development process, providing automated assistance for project management,
-code development, and infrastructure management. All commands are wrapped inside an MCP Server.
->>>>>>> 37a5e309
 
 ## Quick Install
 
@@ -70,7 +55,6 @@
 
 - Interactive setup wizard
 - Environment-based configuration
-<<<<<<< HEAD
 - Service connection testing
 
 ### Prerequisites
@@ -90,28 +74,6 @@
 Install the GitHub CLI and authenticate:
 On macOS, using [Homebrew](https://brew.sh/):
 
-=======
-- Multiple authentication methods
-- Service connection testing
-
-### Prerequisites
-
-- Deno 2.2.11 or newer (https://docs.deno.com/runtime/getting_started/installation/)
-- GitHub CLI (https://github.com/cli/cli?tab=readme-ov-file#installation)
-- GitHub account with authentication (https://github.com/signup)
-- GitHub Copilot CLI extension (https://github.com/github/gh-copilot?tab=readme-ov-file#quickstart)
-- GitLab/GitHub Personal Access Token with API scope:
-    - GitHub
-      guide: [Creating fine-grained personal access token](https://docs.github.com/en/authentication/keeping-your-account-and-data-secure/managing-your-personal-access-tokens?apiVersion=2022-11-28&versionId=free-pro-team%40latest#creating-a-fine-grained-personal-access-token)
-    - GitLab
-      guide: [Create a personal access token](https://docs.gitlab.com/user/profile/personal_access_tokens/#create-a-personal-access-token)
-
-## Installation
-
-Install the GitHub CLI and authenticate:
-On macOS, using [Homebrew](https://brew.sh/):
-
->>>>>>> 37a5e309
 ```shell
 $ brew install gh
 # follow the CLI instructions to login
@@ -224,11 +186,7 @@
 ### or from a release
 
 ```shell
-<<<<<<< HEAD
 brew install tbd
-=======
-brew install nova
->>>>>>> 37a5e309
 ```
 
 ## Usage
@@ -248,15 +206,9 @@
   dora                 # Dora-related commands
 
 AGENT COMMANDS
-<<<<<<< HEAD
   agent dev            # Engineering Agent for code review and analysis
   agent dev review     # Review code changes in a file or directory
   agent dev review-mr  # Review current merge request
-=======
-  agent eng            # Engineering Agent for code review and analysis
-  agent eng review     # Review code changes in a file or directory
-  agent eng review-mr  # Review current merge request
->>>>>>> 37a5e309
   
 GITLAB COMMANDS
   gitlab projects      # List GitLab projects
@@ -304,8 +256,8 @@
 - Project health monitoring
 - Integration with common project management tools
 
-Engineering Agent
-The Engineering Agent assists with technical tasks:
+Dev Agent
+The Dev Agent assists with technical tasks:
 
 - Code generation and review
 - Bug fixing and debugging
@@ -319,15 +271,9 @@
 Nova can be configured through the interactive setup, environment variables, or configuration file.
 
 ## Quick Setup
-<<<<<<< HEAD
 
 ### Interactive setup
 
-=======
-
-### Interactive setup
-
->>>>>>> 37a5e309
 ```shell
 nova setup
 ```
@@ -422,15 +368,8 @@
 - Security vulnerability detection
 - Performance optimization suggestions
 - Clean code principles enforcement
-<<<<<<< HEAD
 
 ### Shell Completions
-
-=======
-
-### Shell Completions
-
->>>>>>> 37a5e309
 Use the development alias with shell completions. Nova supports shell completions for commands and arguments. Once
 configured, you can enter a nova command followed by the TAB key. To enable them:
 
@@ -451,13 +390,8 @@
 Use shell completion:
 
 ```shell
-<<<<<<< HEAD
 nova agent dev[TAB]         # Shows available commands
 nova agent dev review[TAB]  # Shows files
-=======
-nova agent eng[TAB]         # Shows available commands
-nova agent eng review[TAB]  # Shows files
->>>>>>> 37a5e309
 ```
 
 ## Contributing
